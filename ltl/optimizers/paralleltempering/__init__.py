--- conflicted
+++ resolved
@@ -1,10 +1,5 @@
-<<<<<<< HEAD
-from optimizer import ParallelTemperingParameters
-from optimizer import ParallelTemperingOptimizer
-=======
 from .optimizer import ParallelTemperingParameters
 from .optimizer import ParallelTemperingOptimizer
->>>>>>> 5c5f32e5
 
 __all__ = [
     'ParallelTemperingParameters',
