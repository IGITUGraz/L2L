--- conflicted
+++ resolved
@@ -5,12 +5,8 @@
 import numpy as np
 
 from ltl.optimizers.optimizer import Optimizer
-<<<<<<< HEAD
-from ltl import dict_to_list, list_to_dict, get_grouped_dict
-=======
 from ltl import dict_to_list
 from ltl import list_to_dict
->>>>>>> c065930a
 logger = logging.getLogger("ltl-sa")
 
 SimulatedAnnealingParameters = namedtuple('SimulatedAnnealingParameters',
@@ -162,6 +158,7 @@
         logger.debug("Current best fitness within population is %.2f", max(self.current_fitness_value_list))
 
         traj.v_idx = -1  # set the trajectory back to default
+
         logger.info("-- End of generation {} --".format(self.g))
 
         # ------- Create the next generation by crossover and mutation -------- #
