--- conflicted
+++ resolved
@@ -1,10 +1,5 @@
-<<<<<<< HEAD
-from optimizer import FACEParameters
-from optimizer import FACEOptimizer
-=======
 from .optimizer import FACEParameters
 from .optimizer import FACEOptimizer
->>>>>>> 5c5f32e5
 
 __all__ = [
     'FACEParameters',
