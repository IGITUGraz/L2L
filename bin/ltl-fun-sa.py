import logging.config
import os

import numpy as np
import yaml
from pypet import Environment

from ltl.optimizees.functions import tools as function_tools
from ltl.optimizees.functions.benchmarked_functions import BenchmarkedFunctions
from ltl.optimizees.functions.optimizee import FunctionGeneratorOptimizee
<<<<<<< HEAD
from ltl.optimizers.simulatedannealing.optimizer import SimulatedAnnealingParameters, SimulatedAnnealingOptimizer, AvailableCoolingSchedules
from ltl.paths import Paths
from ltl.recorder import Recorder

logger = logging.getLogger('ltl-lsm-sa')
=======
from ltl.optimizers.simulatedannealing.optimizer import SimulatedAnnealingParameters, SimulatedAnnealingOptimizer
from ltl.paths import Paths
from ltl.recorder import Recorder

logger = logging.getLogger('ltl-fg-sa')
>>>>>>> 8c3c7cd9


def main():
    name = 'LTL-FunctionGenerator-SA'
    try:
        with open('bin/path.conf') as f:
            root_dir_path = f.read().strip()
    except FileNotFoundError:
        raise FileNotFoundError(
            "You have not set the root path to store your results."
            " Write the path to a path.conf text file in the bin directory"
            " before running the simulation"
        )
    paths = Paths(name, dict(run_no='test'), root_dir_path=root_dir_path)

    with open("bin/logging.yaml") as f:
        l_dict = yaml.load(f)
        log_output_file = os.path.join(paths.results_path, l_dict['handlers']['file']['filename'])
        l_dict['handlers']['file']['filename'] = log_output_file
        logging.config.dictConfig(l_dict)

    print("All output can be found in file ", log_output_file)
    print("Change the values in logging.yaml to control log level and destination")
    print("e.g. change the handler to console for the loggers you're interesting in to get output to stdout")

    traj_file = os.path.join(paths.output_dir_path, 'data.h5')

    # Create an environment that handles running our simulation
    # This initializes a PyPet environment
    env = Environment(trajectory=name, filename=traj_file, file_title='{} data'.format(name),
                      comment='{} data'.format(name),
                      add_time=True,
                      # freeze_input=True,
                      # multiproc=True,
                      # use_scoop=True,
                      # wrap_mode=pypetconstants.WRAP_MODE_LOCAL,
                      automatic_storing=True,
                      log_stdout=True,  # Sends stdout to logs
                      log_folder=os.path.join(paths.output_dir_path, 'logs')
                      )
    
    # Get the trajectory from the environment
    traj = env.trajectory

    # NOTE: Benchmark function
    function_id = 1
    bench_functs = BenchmarkedFunctions()
    (benchmark_name, benchmark_function), benchmark_parameters = \
        bench_functs.get_function_by_index(function_id, noise=True)

    function_tools.plot(benchmark_function)

    # NOTE: Innerloop simulator
    optimizee = FunctionGeneratorOptimizee(traj, benchmark_function)

    # NOTE: Outerloop optimizer initialization
    # TODO: Change the optimizer to the appropriate Optimizer class
    parameters = SimulatedAnnealingParameters(n_parallel_runs=1, noisy_step=.03, temp_decay=.99, n_iteration=10,
<<<<<<< HEAD
                                              stop_criterion=np.Inf, seed=np.random.randint(1e5), cooling_schedule=AvailableCoolingSchedules.DEFAULT)
=======
                                              stop_criterion=np.Inf, seed=np.random.randint(1e5))
>>>>>>> 8c3c7cd9
    optimizer = SimulatedAnnealingOptimizer(traj, optimizee_create_individual=optimizee.create_individual,
                                            optimizee_fitness_weights=(-1,),
                                            parameters=parameters,
                                            optimizee_bounding_func=optimizee.bounding_func)

    # Add post processing
    env.add_postprocessing(optimizer.post_process)

    # Add Recorder
    recorder = Recorder(trajectory=traj,
                        optimizee_name=benchmark_name, optimizee_parameters=benchmark_parameters,
                        optimizer_name=optimizer.__class__.__name__,
                        optimizer_parameters=optimizer.get_params())
    recorder.start()

    # Run the simulation with all parameter combinations
    env.run(optimizee.simulate)

    # NOTE: Innerloop optimizee end
    optimizee.end()
    # NOTE: Outerloop optimizer end
    optimizer.end(traj)
    recorder.end()

    # Finally disable logging and close all log-files
    env.disable_logging()


if __name__ == '__main__':
    main()<|MERGE_RESOLUTION|>--- conflicted
+++ resolved
@@ -8,19 +8,11 @@
 from ltl.optimizees.functions import tools as function_tools
 from ltl.optimizees.functions.benchmarked_functions import BenchmarkedFunctions
 from ltl.optimizees.functions.optimizee import FunctionGeneratorOptimizee
-<<<<<<< HEAD
 from ltl.optimizers.simulatedannealing.optimizer import SimulatedAnnealingParameters, SimulatedAnnealingOptimizer, AvailableCoolingSchedules
 from ltl.paths import Paths
 from ltl.recorder import Recorder
 
-logger = logging.getLogger('ltl-lsm-sa')
-=======
-from ltl.optimizers.simulatedannealing.optimizer import SimulatedAnnealingParameters, SimulatedAnnealingOptimizer
-from ltl.paths import Paths
-from ltl.recorder import Recorder
-
 logger = logging.getLogger('ltl-fg-sa')
->>>>>>> 8c3c7cd9
 
 
 def main():
@@ -79,11 +71,8 @@
     # NOTE: Outerloop optimizer initialization
     # TODO: Change the optimizer to the appropriate Optimizer class
     parameters = SimulatedAnnealingParameters(n_parallel_runs=1, noisy_step=.03, temp_decay=.99, n_iteration=10,
-<<<<<<< HEAD
                                               stop_criterion=np.Inf, seed=np.random.randint(1e5), cooling_schedule=AvailableCoolingSchedules.DEFAULT)
-=======
                                               stop_criterion=np.Inf, seed=np.random.randint(1e5))
->>>>>>> 8c3c7cd9
     optimizer = SimulatedAnnealingOptimizer(traj, optimizee_create_individual=optimizee.create_individual,
                                             optimizee_fitness_weights=(-1,),
                                             parameters=parameters,
