import logging.config
import os

import numpy as np
import yaml
from pypet import Environment

from ltl.optimizees.functions import tools as function_tools
from ltl.optimizees.functions.benchmarked_functions import BenchmarkedFunctions
from ltl.optimizees.functions.optimizee import FunctionGeneratorOptimizee
from ltl.optimizers.simulatedannealing.optimizer import SimulatedAnnealingParameters, SimulatedAnnealingOptimizer, AvailableCoolingSchedules
from ltl.paths import Paths
from ltl.recorder import Recorder

logger = logging.getLogger('ltl-fg-sa')


def main():
    name = 'LTL-FunctionGenerator-SA'
    try:
        with open('bin/path.conf') as f:
            root_dir_path = f.read().strip()
    except FileNotFoundError:
        raise FileNotFoundError(
            "You have not set the root path to store your results."
            " Write the path to a path.conf text file in the bin directory"
            " before running the simulation"
        )
    paths = Paths(name, dict(run_no='test'), root_dir_path=root_dir_path)

    with open("bin/logging.yaml") as f:
        l_dict = yaml.load(f)
        log_output_file = os.path.join(paths.results_path, l_dict['handlers']['file']['filename'])
        l_dict['handlers']['file']['filename'] = log_output_file
        logging.config.dictConfig(l_dict)

    print("All output can be found in file ", log_output_file)
    print("Change the values in logging.yaml to control log level and destination")
    print("e.g. change the handler to console for the loggers you're interesting in to get output to stdout")

    traj_file = os.path.join(paths.output_dir_path, 'data.h5')

    # Create an environment that handles running our simulation
    # This initializes a PyPet environment
    env = Environment(trajectory=name, filename=traj_file, file_title='{} data'.format(name),
                      comment='{} data'.format(name),
                      add_time=True,
                      # freeze_input=True,
                      # multiproc=True,
                      # use_scoop=True,
                      # wrap_mode=pypetconstants.WRAP_MODE_LOCAL,
                      automatic_storing=True,
                      log_stdout=True,  # Sends stdout to logs
                      log_folder=os.path.join(paths.output_dir_path, 'logs')
                      )
    
    # Get the trajectory from the environment
    traj = env.trajectory

    # NOTE: Benchmark function
    function_id = 14
    bench_functs = BenchmarkedFunctions()
    (benchmark_name, benchmark_function), benchmark_parameters = \
        bench_functs.get_function_by_index(function_id, noise=True)

    function_tools.plot(benchmark_function)

    # NOTE: Innerloop simulator
    optimizee = FunctionGeneratorOptimizee(traj, benchmark_function, seed=100)

    # NOTE: Outerloop optimizer initialization
<<<<<<< HEAD
    parameters = SimulatedAnnealingParameters(n_parallel_runs=50, noisy_step=.03, temp_decay=.99, n_iteration=100,
                                              stop_criterion=np.Inf, seed=np.random.randint(1e5), cooling_schedule=AvailableCoolingSchedules.QUADRATIC_ADDAPTIVE)
=======
    # TODO: Change the optimizer to the appropriate Optimizer class
    parameters = SimulatedAnnealingParameters(n_parallel_runs=1, noisy_step=.03, temp_decay=.99, n_iteration=10,
                                              stop_criterion=np.Inf, seed=100)
>>>>>>> b345f0c4
    optimizer = SimulatedAnnealingOptimizer(traj, optimizee_create_individual=optimizee.create_individual,
                                            optimizee_fitness_weights=(-1,),
                                            parameters=parameters,
                                            optimizee_bounding_func=optimizee.bounding_func)

    # Add post processing
    env.add_postprocessing(optimizer.post_process)

    # Add Recorder
    recorder = Recorder(trajectory=traj,
                        optimizee_name=benchmark_name, optimizee_parameters=benchmark_parameters,
                        optimizer_name=optimizer.__class__.__name__,
                        optimizer_parameters=optimizer.get_params())
    recorder.start()

    # Run the simulation with all parameter combinations
    env.run(optimizee.simulate)

    # NOTE: Innerloop optimizee end
    optimizee.end()
    # NOTE: Outerloop optimizer end
    optimizer.end(traj)
    recorder.end()

    # Finally disable logging and close all log-files
    env.disable_logging()


if __name__ == '__main__':
    main()<|MERGE_RESOLUTION|>--- conflicted
+++ resolved
@@ -69,14 +69,10 @@
     optimizee = FunctionGeneratorOptimizee(traj, benchmark_function, seed=100)
 
     # NOTE: Outerloop optimizer initialization
-<<<<<<< HEAD
+
     parameters = SimulatedAnnealingParameters(n_parallel_runs=50, noisy_step=.03, temp_decay=.99, n_iteration=100,
                                               stop_criterion=np.Inf, seed=np.random.randint(1e5), cooling_schedule=AvailableCoolingSchedules.QUADRATIC_ADDAPTIVE)
-=======
-    # TODO: Change the optimizer to the appropriate Optimizer class
-    parameters = SimulatedAnnealingParameters(n_parallel_runs=1, noisy_step=.03, temp_decay=.99, n_iteration=10,
-                                              stop_criterion=np.Inf, seed=100)
->>>>>>> b345f0c4
+
     optimizer = SimulatedAnnealingOptimizer(traj, optimizee_create_individual=optimizee.create_individual,
                                             optimizee_fitness_weights=(-1,),
                                             parameters=parameters,
